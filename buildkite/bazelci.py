--- conflicted
+++ resolved
@@ -2398,13 +2398,7 @@
     try:
         execute_command(["curl", "-sSL", url, "-o", local_path])
     except subprocess.CalledProcessError as ex:
-<<<<<<< HEAD
         raise BuildkiteInfraException("Failed to download {}: {}\n{}".format(url, ex, ex.stderr))
-=======
-        raise BuildkiteInfraException(
-            "Failed to download {}: {}\n{}".format(BAZEL_DIFF_URL, ex, ex.stderr)
-        )
->>>>>>> e7ea7db9
     return local_path
 
 
