#!/usr/bin/env python3
#
# Copyright 2018 The Bazel Authors. All rights reserved.
#
# Licensed under the Apache License, Version 2.0 (the "License");
# you may not use this file except in compliance with the License.
# You may obtain a copy of the License at
#
#    http://www.apache.org/licenses/LICENSE-2.0
#
# Unless required by applicable law or agreed to in writing, software
# distributed under the License is distributed on an "AS IS" BASIS,
# WITHOUT WARRANTIES OR CONDITIONS OF ANY KIND, either express or implied.
# See the License for the specific language governing permissions and
# limitations under the License.

import argparse
import base64
import codecs
import datetime
import hashlib
import json
import multiprocessing
import os
import os.path
import random
import re
from shutil import copyfile
import shutil
import stat
import subprocess
import sys
import tempfile
import time
import urllib.request
import uuid
import yaml
from github3 import login
from urllib.request import url2pathname
from urllib.parse import urlparse

# Initialize the random number generator.
random.seed()


DOWNSTREAM_PROJECTS = {
    "Android Testing": {
        "git_repository": "https://github.com/googlesamples/android-testing.git",
        "http_config": "https://raw.githubusercontent.com/bazelbuild/continuous-integration/master/buildkite/pipelines/android-testing-postsubmit.yml"
    },
    # TODO(bazel#6288): enable once remote execution is green
    # "Bazel Remote Execution": {
    #     "git_repository": "https://github.com/bazelbuild/bazel.git",
    #     "http_config": "https://raw.githubusercontent.com/bazelbuild/continuous-integration/master/buildkite/pipelines/bazel-remote-execution-postsubmit.yml"
    # },
     # TODO(https://github.com/bazelbuild/BUILD_file_generator/issues/39): reenable once fixed
#     "BUILD_file_generator": {
#         "git_repository": "https://github.com/bazelbuild/BUILD_file_generator.git",
#         "http_config": "https://raw.githubusercontent.com/bazelbuild/BUILD_file_generator/master/.bazelci/presubmit.yml"
#     },
    "bazel-toolchains": {
        "git_repository": "https://github.com/bazelbuild/bazel-toolchains.git",
        "http_config": "https://raw.githubusercontent.com/bazelbuild/bazel-toolchains/master/.bazelci/presubmit.yml"
    },
    "bazel-skylib": {
        "git_repository": "https://github.com/bazelbuild/bazel-skylib.git",
        "http_config": "https://raw.githubusercontent.com/bazelbuild/bazel-skylib/master/.bazelci/presubmit.yml"
    },
    "buildtools": {
        "git_repository": "https://github.com/bazelbuild/buildtools.git",
        "http_config": "https://raw.githubusercontent.com/bazelbuild/buildtools/master/.bazelci/presubmit.yml"
    },
    # TODO(https://github.com/bazelbuild/intellij/issues/333): reenable once resolved
#     "CLion Plugin": {
#         "git_repository": "https://github.com/bazelbuild/intellij.git",
#         "http_config": "https://raw.githubusercontent.com/bazelbuild/continuous-integration/master/buildkite/pipelines/clion-postsubmit.yml"
#     },
     # TODO(https://github.com/bazelbuild/eclipse/issues/65): Reenable once fixed
#     "Eclipse Plugin": {
#         "git_repository": "https://github.com/bazelbuild/eclipse.git",
#         "http_config": "https://raw.githubusercontent.com/bazelbuild/eclipse/master/.bazelci/presubmit.yml"
#     },
    "Gerrit": {
        "git_repository": "https://gerrit.googlesource.com/gerrit.git",
        "http_config": "https://raw.githubusercontent.com/bazelbuild/continuous-integration/master/buildkite/pipelines/gerrit-postsubmit.yml"
    },
    "Google Logging": {
        "git_repository": "https://github.com/google/glog.git",
        "http_config": "https://raw.githubusercontent.com/bazelbuild/continuous-integration/master/buildkite/pipelines/glog-postsubmit.yml"
    },
    "IntelliJ Plugin": {
        "git_repository": "https://github.com/bazelbuild/intellij.git",
        "http_config": "https://raw.githubusercontent.com/bazelbuild/continuous-integration/master/buildkite/pipelines/intellij-postsubmit.yml"
    },
    "migration-tooling": {
        "git_repository": "https://github.com/bazelbuild/migration-tooling.git",
        "http_config": "https://raw.githubusercontent.com/bazelbuild/migration-tooling/master/.bazelci/presubmit.yml"
    },
    "protobuf": {
        "git_repository": "https://github.com/google/protobuf.git",
        "http_config": "https://raw.githubusercontent.com/bazelbuild/continuous-integration/master/buildkite/pipelines/protobuf-postsubmit.yml"
    },
    "re2": {
        "git_repository": "https://github.com/google/re2.git",
        "http_config": "https://raw.githubusercontent.com/bazelbuild/continuous-integration/master/buildkite/pipelines/re2-postsubmit.yml"
    },
    "rules_appengine": {
        "git_repository": "https://github.com/bazelbuild/rules_appengine.git",
        "http_config": "https://raw.githubusercontent.com/bazelbuild/rules_appengine/master/.bazelci/presubmit.yml"
    },
    "rules_apple": {
        "git_repository": "https://github.com/bazelbuild/rules_apple.git",
        "http_config": "https://raw.githubusercontent.com/bazelbuild/rules_apple/master/.bazelci/presubmit.yml"
    },
    "rules_closure": {
        "git_repository": "https://github.com/bazelbuild/rules_closure.git",
        "http_config": "https://raw.githubusercontent.com/bazelbuild/rules_closure/master/.bazelci/presubmit.yml"
    },
    # TODO(https://github.com/bazelbuild/rules_d/issues/15): reenable once fixed
#     "rules_d": {
#         "git_repository": "https://github.com/bazelbuild/rules_d.git",
#         "http_config": "https://raw.githubusercontent.com/bazelbuild/rules_d/master/.bazelci/presubmit.yml"
#     },
    # TODO(rules_rust#131): Enable once https://github.com/bazelbuild/rules_rust/issues/131 is fixed and rules_docker use fixed rules.
#     "rules_docker": {
#         "git_repository": "https://github.com/bazelbuild/rules_docker.git",
#         "http_config": "https://raw.githubusercontent.com/bazelbuild/rules_docker/master/.bazelci/presubmit.yml"
#     },
    # TODO(rules_foreign_cc#118): enable once rules_foreign_cc are green
    # "rules_foreign_cc": {
    #     "git_repository": "https://github.com/bazelbuild/rules_foreign_cc.git",
    #     "http_config": "https://raw.githubusercontent.com/bazelbuild/rules_foreign_cc/master/.bazelci/config.yaml"
<<<<<<< HEAD
    # },  
    "rules_go": {
        "git_repository": "https://github.com/bazelbuild/rules_go.git",
        "http_config": "https://raw.githubusercontent.com/bazelbuild/rules_go/master/.bazelci/presubmit.yml"
    },
    # TODO(https://github.com/bazelbuild/rules_groovy/issues/15): Reenable once fixed   
#     "rules_groovy": {
#         "git_repository": "https://github.com/bazelbuild/rules_groovy.git",
#         "http_config": "https://raw.githubusercontent.com/bazelbuild/rules_groovy/master/.bazelci/presubmit.yml"
#     },
    # TODO(https://github.com/bazelbuild/rules_gwt/issues/15): Reenable once fixed
#     "rules_gwt": {
#         "git_repository": "https://github.com/bazelbuild/rules_gwt.git",
#         "http_config": "https://raw.githubusercontent.com/bazelbuild/rules_gwt/master/.bazelci/presubmit.yml"
#     },
     # TODO(https://github.com/bazelbuild/rules_jsonnet/issues/82): Reenable once fixed
#     "rules_jsonnet": {
#         "git_repository": "https://github.com/bazelbuild/rules_jsonnet.git",
#         "http_config": "https://raw.githubusercontent.com/bazelbuild/rules_jsonnet/master/.bazelci/presubmit.yml"
#     },      
    "rules_kotlin": {
        "git_repository": "https://github.com/bazelbuild/rules_kotlin.git",
        "http_config": "https://raw.githubusercontent.com/bazelbuild/rules_kotlin/master/.bazelci/presubmit.yml"
    },
=======
    # },
    # TODO(https://github.com/google/glog/issues/376) Reenable when fixed        
#     "rules_go": {
#         "git_repository": "https://github.com/bazelbuild/rules_go.git",
#         "http_config": "https://raw.githubusercontent.com/bazelbuild/rules_go/master/.bazelci/presubmit.yml"
#     },
    "rules_groovy": {
         "git_repository": "https://github.com/bazelbuild/rules_groovy.git",
         "http_config": "https://raw.githubusercontent.com/bazelbuild/rules_groovy/master/.bazelci/presubmit.yml"
     },
     "rules_gwt": {
         "git_repository": "https://github.com/bazelbuild/rules_gwt.git",
         "http_config": "https://raw.githubusercontent.com/bazelbuild/rules_gwt/master/.bazelci/presubmit.yml"
     },
     "rules_jsonnet": {
         "git_repository": "https://github.com/bazelbuild/rules_jsonnet.git",
         "http_config": "https://raw.githubusercontent.com/bazelbuild/rules_jsonnet/master/.bazelci/presubmit.yml"
     },
    # TODO(https://github.com/google/glog/issues/376) Reenable when fixed        
#     "rules_kotlin": {
#         "git_repository": "https://github.com/bazelbuild/rules_kotlin.git",
#         "http_config": "https://raw.githubusercontent.com/bazelbuild/rules_kotlin/master/.bazelci/presubmit.yml"
#     },
>>>>>>> 3a11e7c3
    # TODO(rules_k8s#195): enable once https://github.com/bazelbuild/rules_k8s/pull/195 is merged
#     "rules_k8s": {
#         "git_repository": "https://github.com/bazelbuild/rules_k8s.git",
#         "http_config": "https://raw.githubusercontent.com/bazelbuild/rules_k8s/master/.bazelci/presubmit.yml"
#     },
    # TODO(https://github.com/bazelbuild/rules_nodejs/issues/221): reopen once resolved 
#     "rules_nodejs": {
#         "git_repository": "https://github.com/bazelbuild/rules_nodejs.git",
#         "http_config": "https://raw.githubusercontent.com/bazelbuild/rules_nodejs/master/.bazelci/presubmit.yml"
#     },
    "rules_perl": {
        "git_repository": "https://github.com/bazelbuild/rules_perl.git",
        "http_config": "https://raw.githubusercontent.com/bazelbuild/rules_perl/master/.bazelci/presubmit.yml"
    },
    # TODO(rules_python#123): enable once rules_python are green
    # "rules_python": {
    #     "git_repository": "https://github.com/bazelbuild/rules_python.git",
    #     "http_config": "https://raw.githubusercontent.com/bazelbuild/rules_python/master/.bazelci/presubmit.yml"
    # },
<<<<<<< HEAD
    "rules_rust": {
        "git_repository": "https://github.com/bazelbuild/rules_rust.git",
        "http_config": "https://raw.githubusercontent.com/bazelbuild/rules_rust/master/.bazelci/presubmit.yml"
    },
     # TODO(https://github.com/bazelbuild/rules_sass/issues/27): reenable once fixed 
#    "rules_sass": {
#        "git_repository": "https://github.com/bazelbuild/rules_sass.git",
#        "http_config": "https://raw.githubusercontent.com/bazelbuild/rules_sass/master/.bazelci/presubmit.yml"
#    },  
    "rules_scala": {
        "git_repository": "https://github.com/bazelbuild/rules_scala.git",
        "http_config": "https://raw.githubusercontent.com/bazelbuild/rules_scala/master/.bazelci/presubmit.yml"
    },
=======
    # TODO(https://github.com/google/glog/issues/376) Reenable when fixed   
#     "rules_rust": {
#         "git_repository": "https://github.com/bazelbuild/rules_rust.git",
#         "http_config": "https://raw.githubusercontent.com/bazelbuild/rules_rust/master/.bazelci/presubmit.yml"
#     },
    "rules_sass": {
        "git_repository": "https://github.com/bazelbuild/rules_sass.git",
        "http_config": "https://raw.githubusercontent.com/bazelbuild/rules_sass/master/.bazelci/presubmit.yml"
    },
    # TODO(https://github.com/google/glog/issues/376) Reenable when fixed        
#     "rules_scala": {
#         "git_repository": "https://github.com/bazelbuild/rules_scala.git",
#         "http_config": "https://raw.githubusercontent.com/bazelbuild/rules_scala/master/.bazelci/presubmit.yml"
#     },
>>>>>>> 3a11e7c3
    # TODO(rules_typescript#308): enable once https://github.com/bazelbuild/rules_typescript/pull/308 is merged
#     "rules_typescript": {
#         "git_repository": "https://github.com/bazelbuild/rules_typescript.git",
#         "http_config": "https://raw.githubusercontent.com/bazelbuild/rules_typescript/master/.bazelci/presubmit.yml"
#     },
    # Enable once is resolved: https://github.com/bazelbuild/continuous-integration/issues/191
    # "rules_webtesting": {
    #     "git_repository": "https://github.com/bazelbuild/rules_webtesting.git",
    #     "http_config": "https://raw.githubusercontent.com/bazelbuild/continuous-integration/master/buildkite/pipelines/rules_webtesting-postsubmit.yml"
    # },
    "skydoc": {
        "git_repository": "https://github.com/bazelbuild/skydoc.git",
        "http_config": "https://raw.githubusercontent.com/bazelbuild/skydoc/master/.bazelci/presubmit.yml"
    },
    "subpar": {
        "git_repository": "https://github.com/google/subpar.git",
        "http_config": "https://raw.githubusercontent.com/bazelbuild/continuous-integration/master/buildkite/pipelines/subpar-postsubmit.yml"
    },
    # TODO(pcloudy): enable once TensoFlow adopts to Bazel 0.18.0 or later, https://github.com/tensorflow/tensorflow/pull/22964
    # "TensorFlow": {
    #     "git_repository": "https://github.com/tensorflow/tensorflow.git",
    #     "http_config": "https://raw.githubusercontent.com/bazelbuild/continuous-integration/master/buildkite/pipelines/tensorflow-postsubmit.yml"
    # },
    # TODO(pcloudy): enable once TensorFlow_serving adopts to Bazel 0.18.0 or later, https://github.com/tensorflow/serving/pull/1066
    # "TensorFlow Serving": {
    #     "git_repository": "https://github.com/tensorflow/serving.git",
    #     "http_config": "https://raw.githubusercontent.com/bazelbuild/continuous-integration/master/buildkite/pipelines/tensorflow-serving-postsubmit.yml"
    # }
}


# A map containing all supported platform names as keys, with the values being
# the platform name in a human readable format, and a the buildkite-agent's
# working directory.
PLATFORMS = {
    "ubuntu1404": {
        "name": "Ubuntu 14.04, JDK 8",
        "emoji-name": ":ubuntu: 14.04 (JDK 8)",
        "agent-directory": "/var/lib/buildkite-agent/builds/${BUILDKITE_AGENT_NAME}",
        "publish_binary": True,
        "java": "8"
    },
    "ubuntu1604": {
        "name": "Ubuntu 16.04, JDK 8",
        "emoji-name": ":ubuntu: 16.04 (JDK 8)",
        "agent-directory": "/var/lib/buildkite-agent/builds/${BUILDKITE_AGENT_NAME}",
        "publish_binary": False,
        "java": "8"
    },
    "ubuntu1804": {
        "name": "Ubuntu 18.04, JDK 8",
        "emoji-name": ":ubuntu: 18.04 (JDK 8)",
        "agent-directory": "/var/lib/buildkite-agent/builds/${BUILDKITE_AGENT_NAME}",
        "publish_binary": False,
        "java": "8"
    },
    "ubuntu1804_nojava": {
        "name": "Ubuntu 18.04, no JDK",
        "emoji-name": ":ubuntu: 18.04 (no JDK)",
        "agent-directory": "/var/lib/buildkite-agent/builds/${BUILDKITE_AGENT_NAME}",
        "publish_binary": False,
        "java": "no"
    },
    "ubuntu1804_java9": {
        "name": "Ubuntu 18.04, JDK 9",
        "emoji-name": ":ubuntu: 18.04 (JDK 9)",
        "agent-directory": "/var/lib/buildkite-agent/builds/${BUILDKITE_AGENT_NAME}",
        "publish_binary": False,
        "java": "9"
    },
    "ubuntu1804_java10": {
        "name": "Ubuntu 18.04, JDK 10",
        "emoji-name": ":ubuntu: 18.04 (JDK 10)",
        "agent-directory": "/var/lib/buildkite-agent/builds/${BUILDKITE_AGENT_NAME}",
        "publish_binary": False,
        "java": "10"
    },
    "macos": {
        "name": "macOS, JDK 8",
        "emoji-name": ":darwin: (JDK 8)",
        "agent-directory": "/Users/buildkite/builds/${BUILDKITE_AGENT_NAME}",
        "publish_binary": True,
        "java": "8"
    },
    "windows": {
        "name": "Windows, JDK 8",
        "emoji-name": ":windows: (JDK 8)",
        "agent-directory": "d:/b/${BUILDKITE_AGENT_NAME}",
        "publish_binary": True,
        "java": "8"
    },
    "rbe_ubuntu1604": {
        "name": "RBE (Ubuntu 16.04, JDK 8)",
        "emoji-name": ":gcloud: (JDK 8)",
        "agent-directory": "/var/lib/buildkite-agent/builds/${BUILDKITE_AGENT_NAME}",
        "publish_binary": False,
        "host-platform": "ubuntu1604",
        "java": "8"
    }
}


class BuildkiteException(Exception):
    """
    Raised whenever something goes wrong and we should exit with an error.
    """
    pass


class BinaryUploadRaceException(Exception):
    """
    Raised when try_publish_binaries wasn't able to publish a set of binaries,
    because the generation of the current file didn't match the expected value.
    """
    pass


class BazelTestFailedException(Exception):
    """
    Raised when a Bazel test fails.
    """
    pass


class BazelBuildFailedException(Exception):
    """
    Raised when a Bazel build fails.
    """
    pass


def eprint(*args, **kwargs):
    """
    Print to stderr and flush (just in case).
    """
    print(*args, flush=True, file=sys.stderr, **kwargs)


def rchop(string_, *endings):
    for ending in endings:
        if string_.endswith(ending):
            return string_[:-len(ending)]
    return string_

def python_binary(platform=None):
    if platform == "windows":
        return "python.exe"
    if platform == "macos":
        return "python3.7"
    return "python3.6"


def is_windows():
    return os.name == "nt"


def gsutil_command():
    return "gsutil.cmd" if is_windows() else "gsutil"


def gcloud_command():
    return "gcloud.cmd" if is_windows() else "gcloud"


def bazelcipy_url():
    """
    URL to the latest version of this script.
    """
    return "https://raw.githubusercontent.com/bazelbuild/continuous-integration/master/buildkite/bazelci.py?{}".format(int(time.time()))


def downstream_projects_root(platform):
    downstream_projects_dir = os.path.expandvars("${BUILDKITE_ORGANIZATION_SLUG}-downstream-projects")
    agent_directory = os.path.expandvars(PLATFORMS[platform]["agent-directory"])
    path = os.path.join(agent_directory, downstream_projects_dir)
    if not os.path.exists(path):
        os.makedirs(path)
    return path


def fetch_configs(http_url, file_config):
    """
    If specified fetches the build configuration from file_config or http_url, else tries to
    read it from .bazelci/presubmit.yml.
    Returns the json configuration as a python data structure.
    """
    if file_config is not None and http_url is not None:
        raise BuildkiteException("file_config and http_url cannot be set at the same time")

    if file_config is not None:
        with open(file_config, "r") as fd:
            return yaml.load(fd)
    if http_url is not None:
        with urllib.request.urlopen(http_url) as resp:
            reader = codecs.getreader("utf-8")
            return yaml.load(reader(resp))
    with open(".bazelci/presubmit.yml", "r") as fd:
        return yaml.load(fd)


def print_collapsed_group(name):
    eprint("\n\n--- {0}\n\n".format(name))


def print_expanded_group(name):
    eprint("\n\n+++ {0}\n\n".format(name))


def execute_commands(config, platform, git_repository, git_repo_location, use_bazel_at_commit,
                     use_but, save_but, build_only, test_only, monitor_flaky_tests):
    fail_pipeline = False
    tmpdir = None
    bazel_binary = "bazel"
    commit = os.getenv("BUILDKITE_COMMIT")
    build_only = build_only or "test_targets" not in config
    test_only = test_only or "build_targets" not in config
    if build_only and test_only:
        raise BuildkiteException("build_only and test_only cannot be true at the same time")

    if use_bazel_at_commit and use_but:
        raise BuildkiteException("use_bazel_at_commit cannot be set when use_but is true")

    tmpdir = tempfile.mkdtemp()
    sc_process = None
    try:
        if git_repository:
            if git_repo_location:
                os.chdir(git_repo_location)
            else:
                clone_git_repository(git_repository, platform)
        else:
            git_repository = os.getenv("BUILDKITE_REPO")

        if (is_pull_request()
                and not os.getenv("BUILDKITE_PULL_REQUEST_REPO").startswith("git://github.com/bazelbuild/")
                and not is_trusted_author(github_user_for_pull_request(), git_repository)):
            update_pull_request_verification_status(git_repository, commit, state="success")

        if use_bazel_at_commit:
            print_collapsed_group(":gcloud: Downloading Bazel built at " + use_bazel_at_commit)
            bazel_binary = download_bazel_binary_at_commit(tmpdir, platform, use_bazel_at_commit)

        if use_but:
            print_collapsed_group(":gcloud: Downloading Bazel Under Test")
            bazel_binary = download_bazel_binary(tmpdir, platform)

        print_bazel_version_info(bazel_binary)

        if platform == "windows":
            execute_batch_commands(config.get("batch_commands", None))
        else:
            execute_shell_commands(config.get("shell_commands", None))
        execute_bazel_run(bazel_binary, config.get("run_targets", None))

        if config.get("sauce", None):
            print_collapsed_group(":saucelabs: Starting Sauce Connect Proxy")
            os.environ["SAUCE_USERNAME"] = "bazel_rules_webtesting"
            os.environ["SAUCE_ACCESS_KEY"] = fetch_saucelabs_token()
            os.environ["TUNNEL_IDENTIFIER"] = str(uuid.uuid4())
            os.environ["BUILD_TAG"] = str(uuid.uuid4())
            readyfile = os.path.join(tmpdir, "sc_is_ready")
            if platform == "windows":
                cmd = ["sauce-connect.exe", "/i", os.environ["TUNNEL_IDENTIFIER"], "/f", readyfile]
            else:
                cmd = ["sc", "-i", os.environ["TUNNEL_IDENTIFIER"], "-f", readyfile]
            sc_process = execute_command_background(cmd)
            wait_start = time.time()
            while not os.path.exists(readyfile):
                if time.time() - wait_start > 30:
                    raise BuildkiteException("Sauce Connect Proxy is still not ready after 30 seconds, aborting!")
                time.sleep(1)
            print("Sauce Connect Proxy is ready, continuing...")

        if not test_only:
            build_bep_file = os.path.join(tmpdir, "build_bep.json")
            if is_pull_request():
                update_pull_request_build_status(
                    platform, git_repository, commit, "pending", None)
            try:
                execute_bazel_build(bazel_binary, platform, config.get("build_flags", []),
                                    config.get("build_targets", None), build_bep_file)
                if is_pull_request():
                    invocation_id = bes_invocation_id(build_bep_file)
                    update_pull_request_build_status(
                        platform, git_repository, commit, "success", invocation_id)
                if save_but:
                    upload_bazel_binary(platform)
            except BazelBuildFailedException:
                if is_pull_request():
                    invocation_id = bes_invocation_id(build_bep_file)
                    update_pull_request_build_status(
                        platform, git_repository, commit, "failure", invocation_id)
                fail_pipeline = True
        if (not fail_pipeline) and (not build_only):
            test_bep_file = os.path.join(tmpdir, "test_bep.json")
            try:
                if is_pull_request():
                    update_pull_request_test_status(
                        platform, git_repository, commit, "pending", None)
                execute_bazel_test(bazel_binary, platform, config.get("test_flags", []),
                                   config.get("test_targets", None), test_bep_file,
                                   monitor_flaky_tests)
                if has_flaky_tests(test_bep_file):
                    if monitor_flaky_tests:
                        # Upload the BEP logs from Bazel builds for later analysis on flaky tests
                        build_id = os.getenv("BUILDKITE_BUILD_ID")
                        pipeline_slug = os.getenv("BUILDKITE_PIPELINE_SLUG")
                        execute_command([gsutil_command(), "cp", test_bep_file,
                            "gs://bazel-buildkite-stats/flaky-tests-bep/" + pipeline_slug + "/" + build_id + ".json"])
                if is_pull_request():
                    invocation_id = bes_invocation_id(test_bep_file)
                    update_pull_request_test_status(
                        platform, git_repository, commit, "success", invocation_id)
            except BazelTestFailedException:
                if is_pull_request():
                    invocation_id = bes_invocation_id(test_bep_file)
                    failed_tests = tests_with_status(
                        test_bep_file, status="FAILED")
                    timed_out_tests = tests_with_status(
                        test_bep_file, status="TIMEOUT")
                    flaky_tests = tests_with_status(
                        test_bep_file, status="FLAKY")

                    update_pull_request_test_status(platform, git_repository, commit, "failure", invocation_id,
                                                    len(failed_tests), len(timed_out_tests), len(flaky_tests))
                fail_pipeline = True

            upload_test_logs(test_bep_file, tmpdir)
    finally:
        if sc_process:
            sc_process.terminate()
            try:
                sc_process.wait(timeout=10)
            except subprocess.TimeoutExpired:
                sc_process.kill()
        if tmpdir:
            shutil.rmtree(tmpdir)

    if fail_pipeline:
        raise BuildkiteException("At least one test failed or was flaky.")


def tests_with_status(bep_file, status):
    return set(label for label, _ in test_logs_for_status(bep_file, status=status))


__github_token__ = None
__saucelabs_token__ = None


def fetch_github_token():
    global __github_token__
    if __github_token__:
        return __github_token__
    try:
        execute_command(
            [gsutil_command(), "cp", "gs://bazel-encrypted-secrets/github-token.enc", "github-token.enc"])
        __github_token__ = subprocess.check_output([gcloud_command(), "kms", "decrypt", "--location", "global", "--keyring", "buildkite",
                                                    "--key", "github-token", "--ciphertext-file", "github-token.enc",
                                                    "--plaintext-file", "-"], env=os.environ).decode("utf-8").strip()
        return __github_token__
    finally:
        os.remove("github-token.enc")


def fetch_saucelabs_token():
    global __saucelabs_token__
    if __saucelabs_token__:
        return __saucelabs_token__
    try:
        execute_command(
            [gsutil_command(), "cp", "gs://bazel-encrypted-secrets/saucelabs-access-key.enc", "saucelabs-access-key.enc"])
        __saucelabs_token__ = subprocess.check_output([gcloud_command(), "kms", "decrypt", "--location", "global", "--keyring", "buildkite",
                                                       "--key", "saucelabs-access-key", "--ciphertext-file", "saucelabs-access-key.enc",
                                                       "--plaintext-file", "-"], env=os.environ).decode("utf-8").strip()
        return __saucelabs_token__
    finally:
        os.remove("saucelabs-access-key.enc")


def owner_repository_from_url(git_repository):
    m = re.search(r"/([^/]+)/([^/]+)\.git$", git_repository)
    owner = m.group(1)
    repository = m.group(2)
    return (owner, repository)


def results_view_url(invocation_id):
    if invocation_id:
        return "https://source.cloud.google.com/results/invocations/" + invocation_id
    return None


def update_pull_request_status(git_repository, commit, state, details_url, description, context):
    gh = login(token=fetch_github_token())
    owner, repo = owner_repository_from_url(git_repository)
    repo = gh.repository(owner=owner, repository=repo)
    repo.create_status(sha=commit, state=state, target_url=details_url, description=description,
                       context=context)


def update_pull_request_verification_status(git_repository, commit, state):
    description = ""
    if state == "pending":
        description = "Waiting for a project member to verify this pull request."
    elif state == "success":
        description = "Verified"
    build_url = os.getenv("BUILDKITE_BUILD_URL")
    update_pull_request_status(git_repository, commit, state, build_url, description,
                               "Verify Pull Request")


def update_pull_request_build_status(platform, git_repository, commit, state, invocation_id):
    description = ""
    if state == "pending":
        description = "Building ..."
    elif state == "failure":
        description = "Failure"
    elif state == "success":
        description = "Success"
    update_pull_request_status(git_repository, commit, state, results_view_url(invocation_id),
                               description, "bazel build ({0})".format(PLATFORMS[platform]["name"]))


def update_pull_request_test_status(platform, git_repository, commit, state, invocation_id, num_failed=0,
                                    num_timed_out=0, num_flaky=0):
    description = ""
    if state == "pending":
        description = "Testing ..."
    elif state == "failure":
        if num_failed == 1:
            description = description + "{0} test failed, ".format(num_failed)
        elif num_failed > 0:
            description = description + "{0} tests failed, ".format(num_failed)

        if num_timed_out == 1:
            description = description + "{0} test timed out, ".format(num_timed_out)
        elif num_timed_out > 0:
            description = description + "{0} tests timed out, ".format(num_timed_out)

        if num_flaky == 1:
            description = description + "{0} test is flaky, ".format(num_flaky)
        elif num_flaky > 0:
            description = description + "{0} tests are flaky, ".format(num_flaky)

        if len(description) > 0:
            description = description[:-2]
        else:
            description = "Some tests didn't pass"
    elif state == "success":
        description = "All tests passed"
    update_pull_request_status(git_repository, commit, state, results_view_url(invocation_id),
                               description, "bazel test ({0})".format(PLATFORMS[platform]["name"]))


def is_pull_request():
    third_party_repo = os.getenv("BUILDKITE_PULL_REQUEST_REPO", "")
    return len(third_party_repo) > 0


def bes_invocation_id(bep_file):
    targets = []
    raw_data = ""
    with open(bep_file, encoding="utf-8") as f:
        raw_data = f.read()
    decoder = json.JSONDecoder()

    pos = 0
    while pos < len(raw_data):
        bep_obj, size = decoder.raw_decode(raw_data[pos:])
        if "started" in bep_obj:
            return bep_obj["started"]["uuid"]
        pos += size + 1
    return None


def has_flaky_tests(bep_file):
    return len(test_logs_for_status(bep_file, status="FLAKY")) > 0


def print_bazel_version_info(bazel_binary):
    print_collapsed_group(":information_source: Bazel Info")
    execute_command([bazel_binary, "--nomaster_bazelrc", "--bazelrc=/dev/null", "version"])
    execute_command([bazel_binary, "--nomaster_bazelrc", "--bazelrc=/dev/null", "info"])


def upload_bazel_binary(platform):
    print_collapsed_group(":gcloud: Uploading Bazel Under Test")
    binary_path = "bazel-bin/src/bazel"
    if platform == "windows":
        binary_path = r"bazel-bin\src\bazel"
    execute_command(["buildkite-agent", "artifact", "upload", binary_path])


def download_bazel_binary(dest_dir, platform):
    host_platform = PLATFORMS[platform].get("host-platform", platform)
    binary_path = "bazel-bin/src/bazel"
    if platform == "windows":
        binary_path = r"bazel-bin\src\bazel"

    source_step = create_label(host_platform, "Bazel", build_only=True)
    execute_command(["buildkite-agent", "artifact", "download",
                     binary_path, dest_dir, "--step", source_step])
    bazel_binary_path = os.path.join(dest_dir, binary_path)
    st = os.stat(bazel_binary_path)
    os.chmod(bazel_binary_path, st.st_mode | stat.S_IEXEC)
    return bazel_binary_path


def download_bazel_binary_at_commit(dest_dir, platform, bazel_git_commit):
    # We only build bazel binary on ubuntu14.04 for every bazel commit.
    # It should be OK to use it on other ubuntu platforms.
    if "ubuntu" in PLATFORMS[platform].get("host-platform", platform):
        platform = "ubuntu1404"
    bazel_binary_path = os.path.join(dest_dir, "bazel.exe" if platform == "windows" else "bazel")
    execute_command([gsutil_command(), "cp", bazelci_builds_gs_url(platform, bazel_git_commit),
                     bazel_binary_path])
    st = os.stat(bazel_binary_path)
    os.chmod(bazel_binary_path, st.st_mode | stat.S_IEXEC)
    return bazel_binary_path

def clone_git_repository(git_repository, platform):
    root = downstream_projects_root(platform)
    project_name = re.search(r"/([^/]+)\.git$", git_repository).group(1)
    clone_path = os.path.join(root, project_name)
    print_collapsed_group("Fetching " + project_name + " sources")

    if not os.path.exists(clone_path):
        if platform in ["ubuntu1404", "ubuntu1604", "ubuntu1804", "rbe_ubuntu1604"]:
            execute_command(["git", "clone", "--reference", "/var/lib/bazelbuild", git_repository, clone_path])
        elif platform in ["macos"]:
            execute_command(["git", "clone", "--reference", "/usr/local/var/bazelbuild", git_repository, clone_path])
        elif platform in ["windows"]:
            execute_command(["git", "clone", "--reference", "c:\\buildkite\\bazelbuild", git_repository, clone_path])
        else:
            execute_command(["git", "clone", git_repository, clone_path])

    os.chdir(clone_path)
    execute_command(["git", "remote", "set-url", "origin", git_repository])
    execute_command(["git", "clean", "-fdqx"])
    execute_command(["git", "submodule", "foreach", "--recursive", "git", "clean", "-fdqx"])
    # sync to the latest commit of HEAD. Unlikely git pull this also works after a force push.
    execute_command(["git", "fetch", "origin"])
    remote_head = subprocess.check_output(["git", "symbolic-ref", "refs/remotes/origin/HEAD"])
    remote_head = remote_head.decode("utf-8")
    remote_head = remote_head.rstrip()
    execute_command(["git", "reset", remote_head, "--hard"])
    execute_command(["git", "submodule", "sync", "--recursive"])
    execute_command(["git", "submodule", "update", "--init", "--recursive", "--force"])
    execute_command(["git", "submodule", "foreach", "--recursive", "git", "reset", "--hard"])
    execute_command(["git", "clean", "-fdqx"])
    execute_command(["git", "submodule", "foreach", "--recursive", "git", "clean", "-fdqx"])
    return clone_path


def execute_batch_commands(commands):
    if not commands:
        return
    print_collapsed_group(":batch: Setup (Batch Commands)")
    batch_commands = "&".join(commands)
    return subprocess.run(batch_commands, shell=True, check=True, env=os.environ).returncode


def execute_shell_commands(commands):
    if not commands:
        return
    print_collapsed_group(":bash: Setup (Shell Commands)")
    shell_command = "\n".join(commands)
    execute_command([shell_command], shell=True)


def execute_bazel_run(bazel_binary, targets):
    if not targets:
        return
    print_collapsed_group("Setup (Run Targets)")
    for target in targets:
        execute_command([bazel_binary, "run", "--curses=yes",
                         "--color=yes", "--verbose_failures", target])


def remote_caching_flags(platform):
    if platform not in ["ubuntu1404", "ubuntu1604", "ubuntu1804", "ubuntu1804_nojava", "ubuntu1804_java9", "ubuntu1804_java10", "macos", "windows"]:
        return []
    flags = ["--google_default_credentials", "--experimental_guard_against_concurrent_changes"]
    if is_pull_request():
        flags += ["--bes_backend=buildeventservice.googleapis.com",
                  "--bes_timeout=360s",
                  "--tls_enabled",
                  "--project_id=bazel-public",
                  "--remote_instance_name=projects/bazel-public/instances/default_instance",
                  # TODO(ulfjack): figure out how to resolve
                  # https://github.com/bazelbuild/bazel/issues/5382 and as part of that keep
                  # or remove the `--disk_cache=` flag.
                  "--disk_cache=",
                  "--remote_timeout=360",
                  "--remote_cache=remotebuildexecution.googleapis.com",
                  "--experimental_remote_platform_override=properties:{name:\"platform\" value:\"" + platform + "\"}"]
    else:
        flags += ["--remote_timeout=10",
                  # TODO(ulfjack): figure out how to resolve
                  # https://github.com/bazelbuild/bazel/issues/5382 and as part of that keep
                  # or remove the `--disk_cache=` flag.
                  "--disk_cache=",
                  "--remote_max_connections=200",
                  "--experimental_remote_platform_override=properties:{name:\"platform\" value:\"" + platform + "\"}",
                  "--remote_http_cache=https://storage.googleapis.com/bazel-buildkite-cache"]
    return flags


def remote_enabled(flags):
    # Detect if the project configuration enabled its own remote caching / execution.
    remote_flags = ["--remote_executor", "--remote_cache", "--remote_http_cache"]
    for flag in flags:
        for remote_flag in remote_flags:
            if flag.startswith(remote_flag):
                return True
    return False


def concurrent_jobs(platform):
    return "75" if platform.startswith("rbe_") else str(multiprocessing.cpu_count())


def concurrent_test_jobs(platform):
    if platform.startswith("rbe_"):
        return "75"
    elif platform == "windows":
        return "8"
    return "12"


def common_flags(bep_file, platform):
    return ["--show_progress_rate_limit=5",
            "--curses=yes",
            "--color=yes",
            "--keep_going",
            "--jobs=" + concurrent_jobs(platform),
            "--build_event_json_file=" + bep_file,
            "--experimental_build_event_json_file_path_conversion=false",
            "--announce_rc",
            "--sandbox_tmpfs_path=/tmp",
            "--experimental_multi_threaded_digest"]


def rbe_flags(accept_cached):
    # Enable remote execution via RBE.
    flags = [
        "--remote_executor=remotebuildexecution.googleapis.com",
        "--remote_instance_name=projects/bazel-public/instances/default_instance",
        "--remote_timeout=3600",
        "--spawn_strategy=remote",
        "--strategy=Javac=remote",
        "--strategy=Closure=remote",
        "--genrule_strategy=remote",
        "--experimental_strict_action_env",
        "--tls_enabled=true",
        "--google_default_credentials"
    ]

    # Enable BES / Build Results reporting.
    flags += [
        "--bes_backend=buildeventservice.googleapis.com",
        "--bes_timeout=360s",
        "--project_id=bazel-public"
    ]

    if not accept_cached:
        flags += ["--noremote_accept_cached"]

    # Copied from https://github.com/bazelbuild/bazel-toolchains/blob/master/configs/ubuntu16_04_clang/1.0/toolchain.bazelrc
    flags += [
        # These should NOT be modified before @bazel_toolchains repo pin is
        # updated in projects' WORKSPACE files.
        #
        # Toolchain related flags to append at the end of your .bazelrc file.
<<<<<<< HEAD
        "--host_javabase=@bazel_toolchains//configs/ubuntu16_04_clang/latest:javabase",
        "--javabase=@bazel_toolchains//configs/ubuntu16_04_clang/latest:javabase",
        "--host_java_toolchain=@bazel_tools//tools/jdk:toolchain_hostjdk8",
        "--java_toolchain=@bazel_tools//tools/jdk:toolchain_hostjdk8",
        "--crosstool_top=@bazel_toolchains//configs/ubuntu16_04_clang/latest:crosstool_top_default",
=======
        "--host_javabase=@bazel_toolchains//configs/ubuntu16_04_clang/1.1:jdk8",
        "--javabase=@bazel_toolchains//configs/ubuntu16_04_clang/1.1:jdk8",
        "--host_java_toolchain=@bazel_tools//tools/jdk:toolchain_hostjdk8",
        "--java_toolchain=@bazel_tools//tools/jdk:toolchain_hostjdk8",
        "--crosstool_top=@bazel_toolchains//configs/ubuntu16_04_clang/1.1/bazel_0.18.0/default:toolchain",
>>>>>>> 3a11e7c3
        "--action_env=BAZEL_DO_NOT_DETECT_CPP_TOOLCHAIN=1",
        # Platform flags:
        # The toolchain container used for execution is defined in the target indicated
        # by "extra_execution_platforms", "host_platform" and "platforms".
        # If you are using your own toolchain container, you need to create a platform
        # target with "constraint_values" that allow for the toolchain specified with
        # "extra_toolchains" to be selected (given constraints defined in
        # "exec_compatible_with").
        # More about platforms: https://docs.bazel.build/versions/master/platforms.html
<<<<<<< HEAD
        "--extra_toolchains=@bazel_toolchains//configs/ubuntu16_04_clang/latest:toolchain_default",
        "--extra_execution_platforms=@bazel_toolchains//configs/ubuntu16_04_clang/latest:platform",
        "--host_platform=@bazel_toolchains//configs/ubuntu16_04_clang/latest:platform",
        "--platforms=@bazel_toolchains//configs/ubuntu16_04_clang/latest:platform",
=======
        "--extra_toolchains=@bazel_toolchains//configs/ubuntu16_04_clang/1.1/bazel_0.18.0/cpp:cc-toolchain-clang-x86_64-default",
        "--extra_execution_platforms=@bazel_toolchains//configs/ubuntu16_04_clang/1.1:rbe_ubuntu1604",
        "--host_platform=@bazel_toolchains//configs/ubuntu16_04_clang/1.1:rbe_ubuntu1604",
        "--platforms=@bazel_toolchains//configs/ubuntu16_04_clang/1.1:rbe_ubuntu1604",
>>>>>>> 3a11e7c3
    ]

    return flags


def execute_bazel_build(bazel_binary, platform, flags, targets, bep_file):
    print_expanded_group(":bazel: Build")

    aggregated_flags = common_flags(bep_file, platform)
    if not remote_enabled(flags):
        if platform.startswith("rbe_"):
            aggregated_flags += rbe_flags(accept_cached=True)
        else:
            aggregated_flags += remote_caching_flags(platform)
    aggregated_flags += flags

    try:
        execute_command([bazel_binary, "build"] + aggregated_flags + targets)
    except subprocess.CalledProcessError as e:
        raise BazelBuildFailedException(
            "bazel build failed with exit code {}".format(e.returncode))


def execute_bazel_test(bazel_binary, platform, flags, targets, bep_file, monitor_flaky_tests):
    print_expanded_group(":bazel: Test")

    aggregated_flags = common_flags(bep_file, platform)
    aggregated_flags += ["--flaky_test_attempts=3",
                         "--build_tests_only",
                         "--local_test_jobs=" + concurrent_test_jobs(platform)]
    # Don't enable remote caching if the user enabled remote execution / caching themselves
    # or flaky test monitoring is enabled, as remote caching makes tests look less flaky than
    # they are.
    if not remote_enabled(flags):
        if platform.startswith("rbe_"):
            aggregated_flags += rbe_flags(accept_cached=not monitor_flaky_tests)
        elif not monitor_flaky_tests:
            aggregated_flags += remote_caching_flags(platform)
    aggregated_flags += flags

    try:
        execute_command([bazel_binary, "test"] + aggregated_flags + targets)
    except subprocess.CalledProcessError as e:
        raise BazelTestFailedException(
            "bazel test failed with exit code {}".format(e.returncode))


def upload_test_logs(bep_file, tmpdir):
    if not os.path.exists(bep_file):
        return
    test_logs = test_logs_to_upload(bep_file, tmpdir)
    if test_logs:
        cwd = os.getcwd()
        try:
            os.chdir(tmpdir)
            test_logs = [os.path.relpath(test_log, tmpdir) for test_log in test_logs]
            test_logs = sorted(test_logs)
            print_collapsed_group(":gcloud: Uploading Test Logs")
            execute_command(["buildkite-agent", "artifact", "upload", ";".join(test_logs)])
        finally:
            os.chdir(cwd)


def test_logs_to_upload(bep_file, tmpdir):
    failed = test_logs_for_status(bep_file, status="FAILED")
    timed_out = test_logs_for_status(bep_file, status="TIMEOUT")
    flaky = test_logs_for_status(bep_file, status="FLAKY")
    # Rename the test.log files to the target that created them
    # so that it's easy to associate test.log and target.
    new_paths = []
    for label, test_logs in failed + timed_out + flaky:
        attempt = 0
        if len(test_logs) > 1:
            attempt = 1
        for test_log in test_logs:
            try:
                new_path = test_label_to_path(tmpdir, label, attempt)
                os.makedirs(os.path.dirname(new_path), exist_ok=True)
                copyfile(test_log, new_path)
                new_paths.append(new_path)
                attempt += 1
            except IOError as err:
                # Log error and ignore.
                eprint(err)
    return new_paths


def test_label_to_path(tmpdir, label, attempt):
    # remove leading //
    path = label[2:]
    path = path.replace("/", os.sep)
    path = path.replace(":", os.sep)
    if attempt == 0:
        path = os.path.join(path, "test.log")
    else:
        path = os.path.join(path, "attempt_" + str(attempt) + ".log")
    return os.path.join(tmpdir, path)


def test_logs_for_status(bep_file, status):
    targets = []
    raw_data = ""
    with open(bep_file, encoding="utf-8") as f:
        raw_data = f.read()
    decoder = json.JSONDecoder()

    pos = 0
    while pos < len(raw_data):
        bep_obj, size = decoder.raw_decode(raw_data[pos:])
        if "testSummary" in bep_obj:
            test_target = bep_obj["id"]["testSummary"]["label"]
            test_status = bep_obj["testSummary"]["overallStatus"]
            if test_status == status:
                outputs = bep_obj["testSummary"]["failed"]
                test_logs = []
                for output in outputs:
                    test_logs.append(url2pathname(
                        urlparse(output["uri"]).path))
                targets.append((test_target, test_logs))
        pos += size + 1
    return targets


def execute_command(args, shell=False, fail_if_nonzero=True):
    eprint(" ".join(args))
    return subprocess.run(args, shell=shell, check=fail_if_nonzero, env=os.environ).returncode


def execute_command_background(args):
    eprint(" ".join(args))
    #return subprocess.Popen(args, stdout=subprocess.DEVNULL, stderr=subprocess.DEVNULL, env=os.environ)
    return subprocess.Popen(args, env=os.environ)


def is_trusted_author(github_user, git_repository):
    if not github_user or not git_repository:
        raise BuildkiteException("github_user and git_repository must be set.")

    gh = login(token=fetch_github_token())
    owner, repo = owner_repository_from_url(git_repository)
    repo = gh.repository(owner=owner, repository=repo)
    return repo.is_collaborator(github_user)


def github_user_for_pull_request():
    branch = os.getenv("BUILDKITE_BRANCH")
    user = branch.split(":", 1)
    return user[0]


def print_project_pipeline(platform_configs, project_name, http_config, file_config,
                           git_repository, monitor_flaky_tests, use_but):
    if not platform_configs:
        raise BuildkiteException("{0} pipeline configuration is empty.".format(project_name))

    pipeline_steps = []
    if is_pull_request():
        commit_author = github_user_for_pull_request()
        trusted_git_repository = git_repository or os.getenv("BUILDKITE_REPO")
        if (is_pull_request()
                and not os.getenv("BUILDKITE_PULL_REQUEST_REPO").startswith("git://github.com/bazelbuild/")
                and not is_trusted_author(commit_author, trusted_git_repository)):
            commit = os.getenv("BUILDKITE_COMMIT")
            update_pull_request_verification_status(trusted_git_repository, commit, state="pending")
            pipeline_steps.append({
                "block": "Verify Pull Request",
                "prompt": "Did you review this pull request for malicious code?"
            })

    for platform in platform_configs:
        step = runner_step(platform, project_name,
                           http_config, file_config, git_repository, monitor_flaky_tests, use_but)
        pipeline_steps.append(step)

    print(yaml.dump({"steps": pipeline_steps}))


def runner_step(platform, project_name=None, http_config=None,
                file_config=None, git_repository=None, monitor_flaky_tests=False, use_but=False):
    host_platform = PLATFORMS[platform].get("host-platform", platform)
    command = python_binary(host_platform) + " bazelci.py runner --platform=" + platform
    if http_config:
        command += " --http_config=" + http_config
    if file_config:
        command += " --file_config=" + file_config
    if git_repository:
        command += " --git_repository=" + git_repository
    if monitor_flaky_tests:
        command += " --monitor_flaky_tests"
    if use_but:
        command += " --use_but"
    label = create_label(platform, project_name)
    return {
        "label": label,
        "command": [
            fetch_bazelcipy_command(),
            command
        ],
        "agents": {
            "kind": "worker",
            "java": PLATFORMS[platform]["java"],
            "os": rchop(host_platform, "_nojava", "_java8", "_java9", "_java10")
        }
    }


def fetch_bazelcipy_command():
    return "curl -s {0} -o bazelci.py".format(bazelcipy_url())


def upload_project_pipeline_step(project_name, git_repository, http_config, file_config):
    pipeline_command = ("{0} bazelci.py project_pipeline --project_name=\"{1}\" " +
                        "--use_but --git_repository={2}").format(python_binary(), project_name,
                                                                 git_repository)
    if http_config:
        pipeline_command += " --http_config=" + http_config
    if file_config:
        pipeline_command += " --file_config=" + file_config
    pipeline_command += " | buildkite-agent pipeline upload"

    return {
        "label": "Setup {0}".format(project_name),
        "command": [
            fetch_bazelcipy_command(),
            pipeline_command
        ],
        "agents": {
            "kind": "pipeline"
        }
    }


def create_label(platform, project_name, build_only=False, test_only=False):
    if build_only and test_only:
        raise BuildkiteException(
            "build_only and test_only cannot be true at the same time")
    platform_name = PLATFORMS[platform]["emoji-name"]

    if build_only:
        label = "Build "
    elif test_only:
        label = "Test "
    else:
        label = ""

    if project_name:
        label += "{0} ({1})".format(project_name, platform_name)
    else:
        label += platform_name

    return label


def bazel_build_step(platform, project_name, http_config=None, file_config=None, build_only=False, test_only=False):
    host_platform = PLATFORMS[platform].get("host-platform", platform)
    pipeline_command = python_binary(host_platform) + " bazelci.py runner"
    if build_only:
        pipeline_command += " --build_only"
        if "host-platform" not in PLATFORMS[platform]:
            pipeline_command += " --save_but"
    if test_only:
        pipeline_command += " --test_only"
    if http_config:
        pipeline_command += " --http_config=" + http_config
    if file_config:
        pipeline_command += " --file_config=" + file_config
    pipeline_command += " --platform=" + platform

    return {
        "label": create_label(platform, project_name, build_only, test_only),
        "command": [
            fetch_bazelcipy_command(),
            pipeline_command
        ],
        "agents": {
            "kind": "worker",
            "java": PLATFORMS[platform]["java"],
            "os": rchop(host_platform, "_nojava", "_java8", "_java9", "_java10")
        }
    }


def print_bazel_publish_binaries_pipeline(configs, http_config, file_config):
    if not configs:
        raise BuildkiteException("Bazel publish binaries pipeline configuration is empty.")

    for platform in configs.copy():
        if not platform in PLATFORMS:
            raise BuildkiteException("Unknown platform '{}'".format(platform))
        if not PLATFORMS[platform]["publish_binary"]:
            del configs[platform]

    if set(configs) != set(name for name, platform in PLATFORMS.items() if platform["publish_binary"]):
        raise BuildkiteException("Bazel publish binaries pipeline needs to build Bazel for every commit on all publish_binary-enabled platforms.")

    # Build Bazel
    pipeline_steps = []

    for platform in configs:
        pipeline_steps.append(bazel_build_step(
            platform, "Bazel", http_config, file_config, build_only=True))

    pipeline_steps.append("wait")

    # If all builds succeed, publish the Bazel binaries to GCS.
    pipeline_steps.append({
        "label": "Publish Bazel Binaries",
        "command": [
            fetch_bazelcipy_command(),
            python_binary() + " bazelci.py publish_binaries"
        ],
        "agents": {
            "kind": "pipeline"
        }
    })

    print(yaml.dump({"steps": pipeline_steps}))


def print_bazel_downstream_pipeline(configs, http_config, file_config):
    if not configs:
        raise BuildkiteException("Bazel downstream pipeline configuration is empty.")

    if set(configs) != set(PLATFORMS):
        raise BuildkiteException("Bazel downstream pipeline needs to build Bazel on all supported platforms (has=%s vs. want=%s)." % (sorted(set(configs)), sorted(set(PLATFORMS))))

    pipeline_steps = []

    for platform in configs:
        pipeline_steps.append(
            bazel_build_step(platform, "Bazel", http_config, file_config, build_only=True))

    pipeline_steps.append("wait")

    for platform, config in configs.items():
        if not "test_targets" in config:
            continue
        pipeline_steps.append(
            bazel_build_step(platform, "Bazel", http_config, file_config, test_only=True))

    for project, config in DOWNSTREAM_PROJECTS.items():
        pipeline_steps.append(
            upload_project_pipeline_step(project_name=project,
                                         git_repository=config["git_repository"],
                                         http_config=config.get("http_config", None),
                                         file_config=config.get("file_config", None)))

    print(yaml.dump({"steps": pipeline_steps}))


def bazelci_builds_download_url(platform, git_commit):
    return "https://storage.googleapis.com/bazel-builds/artifacts/{0}/{1}/bazel".format(platform, git_commit)


def bazelci_builds_gs_url(platform, git_commit):
    return "gs://bazel-builds/artifacts/{0}/{1}/bazel".format(platform, git_commit)


def bazelci_builds_metadata_url():
    return "gs://bazel-builds/metadata/latest.json"


def latest_generation_and_build_number():
    output = None
    attempt = 0
    while attempt < 5:
        output = subprocess.check_output(
            [gsutil_command(), "stat", bazelci_builds_metadata_url()], env=os.environ)
        match = re.search("Generation:[ ]*([0-9]+)", output.decode("utf-8"))
        if not match:
            raise BuildkiteException("Couldn't parse generation. gsutil output format changed?")
        generation = match.group(1)

        match = re.search(r"Hash \(md5\):[ ]*([^\s]+)", output.decode("utf-8"))
        if not match:
            raise BuildkiteException("Couldn't parse md5 hash. gsutil output format changed?")
        expected_md5hash = base64.b64decode(match.group(1))

        output = subprocess.check_output(
            [gsutil_command(), "cat", bazelci_builds_metadata_url()], env=os.environ)
        hasher = hashlib.md5()
        hasher.update(output)
        actual_md5hash = hasher.digest()

        if expected_md5hash == actual_md5hash:
            break
        attempt += 1
    info = json.loads(output.decode("utf-8"))
    return (generation, info["build_number"])


def sha256_hexdigest(filename):
    sha256 = hashlib.sha256()
    with open(filename, "rb") as f:
        for block in iter(lambda: f.read(65536), b""):
            sha256.update(block)
    return sha256.hexdigest()


def try_publish_binaries(build_number, expected_generation):
    now = datetime.datetime.now()
    git_commit = os.environ["BUILDKITE_COMMIT"]
    info = {
        "build_number": build_number,
        "build_time": now.strftime("%d-%m-%Y %H:%M"),
        "git_commit": git_commit,
        "platforms": {}
    }
    for platform in (name for name in PLATFORMS if PLATFORMS[name]["publish_binary"]):
        tmpdir = tempfile.mkdtemp()
        try:
            bazel_binary_path = download_bazel_binary(tmpdir, platform)
            execute_command([gsutil_command(), "cp", "-a", "public-read", bazel_binary_path,
                             bazelci_builds_gs_url(platform, git_commit)])
            info["platforms"][platform] = {
                "url": bazelci_builds_download_url(platform, git_commit),
                "sha256": sha256_hexdigest(bazel_binary_path),
            }
        finally:
            shutil.rmtree(tmpdir)
    tmpdir = tempfile.mkdtemp()
    try:
        info_file = os.path.join(tmpdir, "info.json")
        with open(info_file, mode="w", encoding="utf-8") as fp:
            json.dump(info, fp, indent=2, sort_keys=True)

        try:
            execute_command([
                gsutil_command(),
                "-h", "x-goog-if-generation-match:" + expected_generation,
                "-h", "Content-Type:application/json",
                "cp", "-a", "public-read",
                info_file, bazelci_builds_metadata_url()])
        except subprocess.CalledProcessError:
            raise BinaryUploadRaceException()
    finally:
        shutil.rmtree(tmpdir)


def publish_binaries():
    """
    Publish Bazel binaries to GCS.
    """
    current_build_number = os.environ.get("BUILDKITE_BUILD_NUMBER", None)
    if not current_build_number:
        raise BuildkiteException("Not running inside Buildkite")
    current_build_number = int(current_build_number)

    for _ in range(5):
        latest_generation, latest_build_number = latest_generation_and_build_number()

        if current_build_number <= latest_build_number:
            eprint(("Current build '{0}' is not newer than latest published '{1}'. " +
                    "Skipping publishing of binaries.").format(current_build_number,
                                                               latest_build_number))
            break

        try:
            try_publish_binaries(current_build_number, latest_generation)
        except BinaryUploadRaceException:
            # Retry.
            continue

        eprint("Successfully updated '{0}' to binaries from build {1}."
               .format(bazelci_builds_metadata_url(), current_build_number))
        break
    else:
        raise BuildkiteException(
            "Could not publish binaries, ran out of attempts.")


def main(argv=None):
    if argv is None:
        argv = sys.argv[1:]

    parser = argparse.ArgumentParser(description="Bazel Continuous Integration Script")

    subparsers = parser.add_subparsers(dest="subparsers_name")

    bazel_publish_binaries_pipeline = subparsers.add_parser("bazel_publish_binaries_pipeline")
    bazel_publish_binaries_pipeline.add_argument("--file_config", type=str)
    bazel_publish_binaries_pipeline.add_argument("--http_config", type=str)
    bazel_publish_binaries_pipeline.add_argument("--git_repository", type=str)

    bazel_downstream_pipeline = subparsers.add_parser("bazel_downstream_pipeline")
    bazel_downstream_pipeline.add_argument("--file_config", type=str)
    bazel_downstream_pipeline.add_argument("--http_config", type=str)
    bazel_downstream_pipeline.add_argument("--git_repository", type=str)

    project_pipeline = subparsers.add_parser("project_pipeline")
    project_pipeline.add_argument("--project_name", type=str)
    project_pipeline.add_argument("--file_config", type=str)
    project_pipeline.add_argument("--http_config", type=str)
    project_pipeline.add_argument("--git_repository", type=str)
    project_pipeline.add_argument("--monitor_flaky_tests", type=bool, nargs="?", const=True)
    project_pipeline.add_argument("--use_but", type=bool, nargs="?", const=True)

    runner = subparsers.add_parser("runner")
    runner.add_argument("--platform", action="store", choices=list(PLATFORMS))
    runner.add_argument("--file_config", type=str)
    runner.add_argument("--http_config", type=str)
    runner.add_argument("--git_repository", type=str)
    runner.add_argument("--git_repo_location", type=str, help="Use an existing repository instead of cloning from github")
    runner.add_argument("--use_bazel_at_commit", type=str, help="Use Bazel binariy built at a specifc commit")
    runner.add_argument("--use_but", type=bool, nargs="?", const=True)
    runner.add_argument("--save_but", type=bool, nargs="?", const=True)
    runner.add_argument("--build_only", type=bool, nargs="?", const=True)
    runner.add_argument("--test_only", type=bool, nargs="?", const=True)
    runner.add_argument("--monitor_flaky_tests", type=bool, nargs="?", const=True)

    runner = subparsers.add_parser("publish_binaries")

    args = parser.parse_args(argv)

    try:
        if args.subparsers_name == "bazel_publish_binaries_pipeline":
            configs = fetch_configs(args.http_config, args.file_config)
            print_bazel_publish_binaries_pipeline(configs=configs.get("platforms", None),
                                                  http_config=args.http_config,
                                                  file_config=args.file_config)
        elif args.subparsers_name == "bazel_downstream_pipeline":
            configs = fetch_configs(args.http_config, args.file_config)
            print_bazel_downstream_pipeline(configs=configs.get("platforms", None),
                                            http_config=args.http_config,
                                            file_config=args.file_config)
        elif args.subparsers_name == "project_pipeline":
            configs = fetch_configs(args.http_config, args.file_config)
            print_project_pipeline(platform_configs=configs.get("platforms", None),
                                   project_name=args.project_name,
                                   http_config=args.http_config,
                                   file_config=args.file_config,
                                   git_repository=args.git_repository,
                                   monitor_flaky_tests=args.monitor_flaky_tests,
                                   use_but=args.use_but)
        elif args.subparsers_name == "runner":
            configs = fetch_configs(args.http_config, args.file_config)
            execute_commands(config=configs.get("platforms", None)[args.platform],
                             platform=args.platform,
                             git_repository=args.git_repository,
                             git_repo_location=args.git_repo_location,
                             use_bazel_at_commit=args.use_bazel_at_commit,
                             use_but=args.use_but,
                             save_but=args.save_but,
                             build_only=args.build_only,
                             test_only=args.test_only,
                             monitor_flaky_tests=args.monitor_flaky_tests)
        elif args.subparsers_name == "publish_binaries":
            publish_binaries()
        else:
            parser.print_help()
            return 2
    except BuildkiteException as e:
        eprint(str(e))
        return 1
    return 0


if __name__ == "__main__":
    sys.exit(main())<|MERGE_RESOLUTION|>--- conflicted
+++ resolved
@@ -130,38 +130,11 @@
     # "rules_foreign_cc": {
     #     "git_repository": "https://github.com/bazelbuild/rules_foreign_cc.git",
     #     "http_config": "https://raw.githubusercontent.com/bazelbuild/rules_foreign_cc/master/.bazelci/config.yaml"
-<<<<<<< HEAD
     # },  
     "rules_go": {
         "git_repository": "https://github.com/bazelbuild/rules_go.git",
         "http_config": "https://raw.githubusercontent.com/bazelbuild/rules_go/master/.bazelci/presubmit.yml"
-    },
-    # TODO(https://github.com/bazelbuild/rules_groovy/issues/15): Reenable once fixed   
-#     "rules_groovy": {
-#         "git_repository": "https://github.com/bazelbuild/rules_groovy.git",
-#         "http_config": "https://raw.githubusercontent.com/bazelbuild/rules_groovy/master/.bazelci/presubmit.yml"
-#     },
-    # TODO(https://github.com/bazelbuild/rules_gwt/issues/15): Reenable once fixed
-#     "rules_gwt": {
-#         "git_repository": "https://github.com/bazelbuild/rules_gwt.git",
-#         "http_config": "https://raw.githubusercontent.com/bazelbuild/rules_gwt/master/.bazelci/presubmit.yml"
-#     },
-     # TODO(https://github.com/bazelbuild/rules_jsonnet/issues/82): Reenable once fixed
-#     "rules_jsonnet": {
-#         "git_repository": "https://github.com/bazelbuild/rules_jsonnet.git",
-#         "http_config": "https://raw.githubusercontent.com/bazelbuild/rules_jsonnet/master/.bazelci/presubmit.yml"
-#     },      
-    "rules_kotlin": {
-        "git_repository": "https://github.com/bazelbuild/rules_kotlin.git",
-        "http_config": "https://raw.githubusercontent.com/bazelbuild/rules_kotlin/master/.bazelci/presubmit.yml"
-    },
-=======
-    # },
-    # TODO(https://github.com/google/glog/issues/376) Reenable when fixed        
-#     "rules_go": {
-#         "git_repository": "https://github.com/bazelbuild/rules_go.git",
-#         "http_config": "https://raw.githubusercontent.com/bazelbuild/rules_go/master/.bazelci/presubmit.yml"
-#     },
+    },  
     "rules_groovy": {
          "git_repository": "https://github.com/bazelbuild/rules_groovy.git",
          "http_config": "https://raw.githubusercontent.com/bazelbuild/rules_groovy/master/.bazelci/presubmit.yml"
@@ -174,12 +147,10 @@
          "git_repository": "https://github.com/bazelbuild/rules_jsonnet.git",
          "http_config": "https://raw.githubusercontent.com/bazelbuild/rules_jsonnet/master/.bazelci/presubmit.yml"
      },
-    # TODO(https://github.com/google/glog/issues/376) Reenable when fixed        
-#     "rules_kotlin": {
-#         "git_repository": "https://github.com/bazelbuild/rules_kotlin.git",
-#         "http_config": "https://raw.githubusercontent.com/bazelbuild/rules_kotlin/master/.bazelci/presubmit.yml"
-#     },
->>>>>>> 3a11e7c3
+    "rules_kotlin": {
+        "git_repository": "https://github.com/bazelbuild/rules_kotlin.git",
+        "http_config": "https://raw.githubusercontent.com/bazelbuild/rules_kotlin/master/.bazelci/presubmit.yml"
+    },
     # TODO(rules_k8s#195): enable once https://github.com/bazelbuild/rules_k8s/pull/195 is merged
 #     "rules_k8s": {
 #         "git_repository": "https://github.com/bazelbuild/rules_k8s.git",
@@ -199,36 +170,18 @@
     #     "git_repository": "https://github.com/bazelbuild/rules_python.git",
     #     "http_config": "https://raw.githubusercontent.com/bazelbuild/rules_python/master/.bazelci/presubmit.yml"
     # },
-<<<<<<< HEAD
     "rules_rust": {
         "git_repository": "https://github.com/bazelbuild/rules_rust.git",
         "http_config": "https://raw.githubusercontent.com/bazelbuild/rules_rust/master/.bazelci/presubmit.yml"
     },
-     # TODO(https://github.com/bazelbuild/rules_sass/issues/27): reenable once fixed 
-#    "rules_sass": {
-#        "git_repository": "https://github.com/bazelbuild/rules_sass.git",
-#        "http_config": "https://raw.githubusercontent.com/bazelbuild/rules_sass/master/.bazelci/presubmit.yml"
-#    },  
+    "rules_sass": {
+        "git_repository": "https://github.com/bazelbuild/rules_sass.git",
+        "http_config": "https://raw.githubusercontent.com/bazelbuild/rules_sass/master/.bazelci/presubmit.yml"
+    },
     "rules_scala": {
         "git_repository": "https://github.com/bazelbuild/rules_scala.git",
         "http_config": "https://raw.githubusercontent.com/bazelbuild/rules_scala/master/.bazelci/presubmit.yml"
     },
-=======
-    # TODO(https://github.com/google/glog/issues/376) Reenable when fixed   
-#     "rules_rust": {
-#         "git_repository": "https://github.com/bazelbuild/rules_rust.git",
-#         "http_config": "https://raw.githubusercontent.com/bazelbuild/rules_rust/master/.bazelci/presubmit.yml"
-#     },
-    "rules_sass": {
-        "git_repository": "https://github.com/bazelbuild/rules_sass.git",
-        "http_config": "https://raw.githubusercontent.com/bazelbuild/rules_sass/master/.bazelci/presubmit.yml"
-    },
-    # TODO(https://github.com/google/glog/issues/376) Reenable when fixed        
-#     "rules_scala": {
-#         "git_repository": "https://github.com/bazelbuild/rules_scala.git",
-#         "http_config": "https://raw.githubusercontent.com/bazelbuild/rules_scala/master/.bazelci/presubmit.yml"
-#     },
->>>>>>> 3a11e7c3
     # TODO(rules_typescript#308): enable once https://github.com/bazelbuild/rules_typescript/pull/308 is merged
 #     "rules_typescript": {
 #         "git_repository": "https://github.com/bazelbuild/rules_typescript.git",
@@ -904,19 +857,11 @@
         # updated in projects' WORKSPACE files.
         #
         # Toolchain related flags to append at the end of your .bazelrc file.
-<<<<<<< HEAD
         "--host_javabase=@bazel_toolchains//configs/ubuntu16_04_clang/latest:javabase",
         "--javabase=@bazel_toolchains//configs/ubuntu16_04_clang/latest:javabase",
         "--host_java_toolchain=@bazel_tools//tools/jdk:toolchain_hostjdk8",
         "--java_toolchain=@bazel_tools//tools/jdk:toolchain_hostjdk8",
         "--crosstool_top=@bazel_toolchains//configs/ubuntu16_04_clang/latest:crosstool_top_default",
-=======
-        "--host_javabase=@bazel_toolchains//configs/ubuntu16_04_clang/1.1:jdk8",
-        "--javabase=@bazel_toolchains//configs/ubuntu16_04_clang/1.1:jdk8",
-        "--host_java_toolchain=@bazel_tools//tools/jdk:toolchain_hostjdk8",
-        "--java_toolchain=@bazel_tools//tools/jdk:toolchain_hostjdk8",
-        "--crosstool_top=@bazel_toolchains//configs/ubuntu16_04_clang/1.1/bazel_0.18.0/default:toolchain",
->>>>>>> 3a11e7c3
         "--action_env=BAZEL_DO_NOT_DETECT_CPP_TOOLCHAIN=1",
         # Platform flags:
         # The toolchain container used for execution is defined in the target indicated
@@ -926,17 +871,10 @@
         # "extra_toolchains" to be selected (given constraints defined in
         # "exec_compatible_with").
         # More about platforms: https://docs.bazel.build/versions/master/platforms.html
-<<<<<<< HEAD
         "--extra_toolchains=@bazel_toolchains//configs/ubuntu16_04_clang/latest:toolchain_default",
         "--extra_execution_platforms=@bazel_toolchains//configs/ubuntu16_04_clang/latest:platform",
         "--host_platform=@bazel_toolchains//configs/ubuntu16_04_clang/latest:platform",
         "--platforms=@bazel_toolchains//configs/ubuntu16_04_clang/latest:platform",
-=======
-        "--extra_toolchains=@bazel_toolchains//configs/ubuntu16_04_clang/1.1/bazel_0.18.0/cpp:cc-toolchain-clang-x86_64-default",
-        "--extra_execution_platforms=@bazel_toolchains//configs/ubuntu16_04_clang/1.1:rbe_ubuntu1604",
-        "--host_platform=@bazel_toolchains//configs/ubuntu16_04_clang/1.1:rbe_ubuntu1604",
-        "--platforms=@bazel_toolchains//configs/ubuntu16_04_clang/1.1:rbe_ubuntu1604",
->>>>>>> 3a11e7c3
     ]
 
     return flags
