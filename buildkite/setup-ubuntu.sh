--- conflicted
+++ resolved
@@ -454,18 +454,12 @@
 
   # This should be kept in sync with mac/mac-android.sh.
   # build-tools 28.0.1 introduces the new dexer, d8.jar
-<<<<<<< HEAD
-  tools/bin/sdkmanager \
-    "build-tools;27.0.3" \
-    "build-tools;28.0.2" \
-=======
   expect -c '
 set timeout -1
 log_user 0
 spawn tools/bin/sdkmanager \
     "build-tools;27.0.3" \
-    "build-tools;28.0.1" \
->>>>>>> 558c6646
+    "build-tools;28.0.2" \
     "emulator" \
     "extras;android;m2repository" \
     "platform-tools" \
