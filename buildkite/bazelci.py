--- conflicted
+++ resolved
@@ -666,27 +666,19 @@
                         "--tls_enabled",
                         "--project_id=bazel-public",
                         "--remote_instance_name=projects/bazel-public",
-<<<<<<< HEAD
                         # TODO(ulfjack): figure out how to resolve
                         # https://github.com/bazelbuild/bazel/issues/5382 and as part of that keep
                         # or remove the `--disk_cache=` flag.
                         "--disk_cache=",
-                        "--experimental_remote_spawn_cache",
-=======
->>>>>>> 795fdcf2
                         "--remote_timeout=10",
                         "--remote_cache=remotebuildexecution.googleapis.com",
                         "--experimental_remote_platform_override=properties:{name:\"platform\" value:\"" + platform + "\"}"]
     else:
         common_flags = ["--remote_timeout=10",
-<<<<<<< HEAD
                         # TODO(ulfjack): figure out how to resolve
                         # https://github.com/bazelbuild/bazel/issues/5382 and as part of that keep
                         # or remove the `--disk_cache=` flag.
                         "--disk_cache=",
-                        "--experimental_remote_spawn_cache",
-=======
->>>>>>> 795fdcf2
                         "--experimental_remote_platform_override=properties:{name:\"platform\" value:\"" + platform + "\"}",
                         "--remote_http_cache=https://storage.googleapis.com/bazel-buildkite-cache"]
     if platform in ["ubuntu1404", "ubuntu1604", "macos", "windows"]:
