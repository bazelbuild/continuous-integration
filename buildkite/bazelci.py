--- conflicted
+++ resolved
@@ -1069,32 +1069,7 @@
 def create_step(label, commands, platform=DEFAULT_PLATFORM):
     host_platform = PLATFORMS[platform].get("host-platform", platform)
     if "docker-image" in PLATFORMS[platform]:
-<<<<<<< HEAD
         return create_docker_step(label, commands, PLATFORMS[platform]["docker-image"])
-=======
-        return {
-            "label": label,
-            "command": commands,
-            "agents": {"kind": "docker", "os": "linux"},
-            "plugins": {
-                "philwo/docker": {
-                    "always-pull": True,
-                    "debug": True,
-                    "environment": ["BUILDKITE_ARTIFACT_UPLOAD_DESTINATION", "BUILDKITE_GS_ACL"],
-                    "image": PLATFORMS[platform]["docker-image"],
-                    "network": "host",
-                    "privileged": True,
-                    "propagate-environment": True,
-                    "volumes": [
-                        ".:/workdir",
-                        "{0}:{0}".format("/var/lib/buildkite-agent/builds"),
-                        "{0}:{0}:ro".format("/var/lib/bazelbuild"),
-                    ],
-                    "workdir": "/workdir",
-                }
-            },
-        }
->>>>>>> bb6c4a94
     else:
         return {
             "label": label,
@@ -1118,9 +1093,9 @@
                 "debug": True,
                 "environment": ["BUILDKITE_ARTIFACT_UPLOAD_DESTINATION", "BUILDKITE_GS_ACL"],
                 "image": docker_image,
+                "network": "host",
                 "privileged": True,
                 "propagate-environment": True,
-                "tmpfs": ["/home/bazel/.cache:exec,uid=999,gid=999"],
                 "volumes": [
                     ".:/workdir",
                     "{0}:{0}".format("/var/lib/buildkite-agent/builds"),
